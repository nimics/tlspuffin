//! This module contains [`Trace`]s consisting of several [`Step`]s, of which each has either an
//! [`OutputAction`] or [`InputAction`]. This is a declarative way of modeling communication between
//! [`Agent`]s. The [`TraceContext`] holds data, also known as [`VariableData`], which is created by
//! [`Agent`]s during the concrete execution of the Trace. It also holds the [`Agent`]s with
//! the references to concrete PUT.
//!
//! # Example
//!
//! ```rust
//! use tlspuffin::agent::{AgentName, AgentDescriptor, TLSVersion::*};
//! use tlspuffin::trace::{Step, TraceContext, Trace, Action, InputAction, OutputAction, Query, TlsMessageType};
//! use tlspuffin::term::{Term, signature::Signature};
//! use tlspuffin::tls::fn_impl::fn_client_hello;
//! use rustls::{ProtocolVersion, CipherSuite};
//! use rustls::msgs::handshake::{SessionID, Random, ClientExtension};
//! use rustls::msgs::enums::{Compression, HandshakeType};
//!
//! let client: AgentName = AgentName::first();
//! let server: AgentName = client.next();
//!
//! let query = Query {
//!     agent_name: client,
//!     tls_message_type: Some(TlsMessageType::Handshake(Some(HandshakeType::ClientHello))),
//!     counter: 0
//! };
//! let trace = Trace {
//!     prior_traces: vec![],
//!     descriptors: vec![
//!         AgentDescriptor::new_client(client, V1_3),
//!         AgentDescriptor::new_server(server, V1_3)
//!     ],
//!     steps: vec![
//!             Step { agent: client, action: Action::Output(OutputAction { }) },
//!             // Client: Hello Client -> Server
//!             Step {
//!                 agent: server,
//!                 action: Action::Input(InputAction {
//!                     recipe: Term::Application(
//!                         Signature::new_function(&fn_client_hello),
//!                         vec![
//!                             Term::Variable(Signature::new_var::<ProtocolVersion>(query)),
//!                             Term::Variable(Signature::new_var::<Random>(query)),
//!                             Term::Variable(Signature::new_var::<SessionID>(query)),
//!                             Term::Variable(Signature::new_var::<Vec<CipherSuite>>(query)),
//!                             Term::Variable(Signature::new_var::<Vec<Compression>>(query)),
//!                             Term::Variable(Signature::new_var::<Vec<ClientExtension>>(query)),
//!                         ],
//!                     ),
//!                 }),
//!             },
//!     // further steps here
//!     ]
//! };
//! let mut ctx = TraceContext::new();
//! trace.execute(&mut ctx).unwrap();
//! ```
//!
//! ### Serializability of Traces
//!
//! Each trace is serializable to JSON or even binary data. This helps at reproducing discovered
//! security vulnerabilities during fuzzing. If a trace triggers a security vulnerability we can
//! store it on disk and replay it when investigating the case.
//! As traces depend on concrete implementations as discussed in the next section we need to link
//! serialized data like strings or numerical IDs to functions implemented in Rust.
//!

use core::fmt;
use std::cell::RefCell;
use std::convert::TryFrom;
use std::ops::Deref;
use std::rc::Rc;
use std::{any::TypeId, fmt::Formatter};


use rustls::msgs::message::Message;
use rustls::msgs::message::OpaqueMessage;
use rustls::msgs::{
    enums::{ContentType, HandshakeType},
    message::MessagePayload,
};
use security_claims::{Claim, ClaimType};
use serde::{Deserialize, Serialize};

use crate::agent::AgentDescriptor;
use crate::debug::{debug_message_with_info, debug_opaque_message_with_info};
use crate::error::Error;
#[allow(unused)] // used in docs
use crate::io::Channel;
use crate::io::{MessageResult, Stream};
use crate::term::remove_prefix;
use crate::tls::error::FnError;
use crate::violation::is_violation;
use crate::{
    agent::{Agent, AgentName},
    term::{dynamic_function::TypeShape, Term},
    variable_data::{extract_knowledge, VariableData},
};

use itertools::Itertools;

/// [MessageType] contains TLS-related typing information, this is to be distinguished from the *.typ fields
/// It uses [rustls::msgs::enums::{ContentType,HandshakeType}].
#[derive(Debug, Deserialize, Serialize, Clone, Copy, Hash, Eq, PartialEq)]
pub enum TlsMessageType {
    ChangeCipherSpec,
    Alert,
    Handshake(Option<HandshakeType>),
    ApplicationData,
    Heartbeat,
}

impl QueryMatcher for HandshakeType {
    fn matches(&self, query: &Self) -> bool {
        query == self
    }
}

impl QueryMatcher for TlsMessageType {
    fn matches(&self, query: &TlsMessageType) -> bool {
        match query {
            TlsMessageType::Handshake(query_handshake_type) => match self {
                TlsMessageType::Handshake(handshake_type) => {
                    handshake_type.matches(query_handshake_type)
                }
                _ => false,
            },
            TlsMessageType::ChangeCipherSpec => matches!(self, TlsMessageType::ChangeCipherSpec),
            TlsMessageType::Alert => matches!(self, TlsMessageType::Alert),
            TlsMessageType::Heartbeat => matches!(self, TlsMessageType::Heartbeat),
            TlsMessageType::ApplicationData => matches!(self, TlsMessageType::ApplicationData),
        }
    }
}

impl TryFrom<&MessageResult> for TlsMessageType {
    type Error = crate::error::Error;

    fn try_from(message_result: &MessageResult) -> Result<Self, Self::Error> {
        let tls_opaque_type = message_result.1.typ;
        match (tls_opaque_type, message_result) {
            (ContentType::Handshake, MessageResult(Some(message), _)) => match &message.payload {
                MessagePayload::Handshake(handshake_payload) => {
                    Ok(TlsMessageType::Handshake(Some(handshake_payload.typ)))
                }
                MessagePayload::TLS12EncryptedHandshake(_) => Ok(TlsMessageType::Handshake(None)),
                _ => Err(Error::Extraction(tls_opaque_type)),
            },
            (ContentType::Handshake, _) => Ok(TlsMessageType::Handshake(None)),
            (ContentType::ApplicationData, _) => Ok(TlsMessageType::ApplicationData),
            (ContentType::Heartbeat, _) => Ok(TlsMessageType::Heartbeat),
            (ContentType::Alert, _) => Ok(TlsMessageType::Alert),
            (ContentType::ChangeCipherSpec, _) => Ok(TlsMessageType::ChangeCipherSpec),
            (ContentType::Unknown(_), _) => Err(Error::Extraction(tls_opaque_type)),
        }
    }
}

impl TlsMessageType {
    pub fn specificity(&self) -> u32 {
        match self {
            TlsMessageType::Handshake(handshake_type) => {
                1 + match handshake_type {
                    None => 0,
                    Some(_) => 1,
                }
            }
            _ => 0,
        }
    }
}

#[derive(Debug, Deserialize, Serialize, Clone, Copy, Hash, Eq, PartialEq)]
pub struct Query {
    pub agent_name: AgentName,
    pub tls_message_type: Option<TlsMessageType>,
    pub counter: u16, // in case an agent sends multiple messages of the same type
}

impl Knowledge {
    pub fn specificity(&self) -> u32 {
        if let Some(tls_message_type) = self.tls_message_type {
            1 + tls_message_type.specificity()
        } else {
            0
        }
    }
}

impl<T> QueryMatcher for Option<T>
where
    T: QueryMatcher,
{
    fn matches(&self, query: &Self) -> bool {
        match (self, query) {
            (Some(inner), Some(inner_query)) => inner.matches(inner_query),
            (Some(_), None) => true, // None matches everything as query -> True
            (None, None) => true,    // None == None => True
            (None, Some(_)) => false, // None != Some => False
        }
    }
}

impl fmt::Display for Knowledge {
    fn fmt(&self, f: &mut Formatter) -> fmt::Result {
        write!(f, "({})/{:?}", self.agent_name, self.tls_message_type)
    }
}

impl fmt::Display for Query {
    fn fmt(&self, f: &mut Formatter) -> fmt::Result {
        write!(
            f,
            "({}, {})[{:?}]",
            self.agent_name, self.counter, self.tls_message_type
        )
    }
}

/// [Knowledge] describes an atomic piece of knowledge inferred
/// by the [`crate::variable_data::extract_knowledge`] function
/// [Knowledge] is made of the data, the agent that produced the output, the TLS message type and the internal type.
pub struct Knowledge {
    pub agent_name: AgentName,
    pub tls_message_type: Option<TlsMessageType>,
    pub data: Box<dyn VariableData>,
}

#[derive(Clone)]
pub struct VecClaimer {
    claims: Vec<(AgentName, Claim)>,
}

/// Claimer which gets claims from a VecClaimer but filters by [`AgentName`]
pub struct AgentClaimer {
    claimer: VecClaimer,
    agent: AgentName,
}

impl AgentClaimer {
    pub fn new(claimer: VecClaimer, agent: AgentName) -> Self {
        Self { claimer, agent }
    }

    /// finds the last claim matching `type`
    pub fn find_last_claim(&self, typ: ClaimType) -> Option<&(AgentName, Claim)> {
        self.claimer
            .claims
            .iter()
            .rev()
            .find(|(name, claim)| claim.typ == typ && self.agent == *name)
    }
}

impl VecClaimer {
    pub fn new() -> Self {
        Self { claims: vec![] }
    }

    pub fn claim(&mut self, name: AgentName, claim: Claim) {
        self.claims.push((name, claim));
    }
}

/// The [`TraceContext`] contains a list of [`VariableData`], which is known as the knowledge
/// of the attacker. [`VariableData`] can contain data of various types like for example
/// client and server extensions, cipher suits or session ID It also holds the concrete
/// references to the [`Agent`]s and the underlying streams, which contain the messages
/// which have need exchanged and are not yet processed by an output step.
pub struct TraceContext {
    /// The knowledge of the attacker
    knowledge: Vec<Knowledge>,
    agents: Vec<Agent>,
    pub claimer: Rc<RefCell<VecClaimer>>,
}

pub trait QueryMatcher {
    fn matches(&self, query: &Self) -> bool;
}

impl TraceContext {
    pub fn new() -> Self {
        let claimer = Rc::new(RefCell::new(VecClaimer::new()));

        Self {
            knowledge: vec![],
            agents: vec![],
            claimer,
        }
    }

    pub fn add_knowledge(&mut self, knowledge: Knowledge) {
        self.knowledge.push(knowledge)
    }

    /// Count the number of sub-messages of type [type_id] in the output message [in_step_id].
    pub fn number_matching_message(
        &self,
        agent: AgentName,
        type_id: TypeId,
        tls_message_type: Option<TlsMessageType>,
    ) -> u16 {
        let known_count = self
            .knowledge
            .iter()
            .filter(|knowledge| {
                knowledge.agent_name == agent
                    && knowledge.tls_message_type == tls_message_type
                    && knowledge.data.as_ref().type_id() == type_id
            })
            .count();
        known_count as u16
    }

    /// Returns the variable which matches best -> highest specificity
    /// If we want a variable with lower specificity, then we can just query less specific
    pub fn find_variable(
        &self,
        query_type_shape: TypeShape,
        query: Query,
    ) -> Option<&(dyn VariableData)> {
        let query_type_id: TypeId = query_type_shape.into();

        let mut possibilities: Vec<&Knowledge> = Vec::new();

        for knowledge in &self.knowledge {
            let data: &dyn VariableData = knowledge.data.as_ref();

            if query_type_id == data.type_id() && query.agent_name == knowledge.agent_name && knowledge.tls_message_type.matches(&query.tls_message_type) {
                possibilities.push(knowledge);
            }
        }

        possibilities.sort_by_key(|a| a.specificity());


        possibilities
            .get(query.counter as usize)
            .map(|possibility| possibility.data.as_ref())
    }

    /// Adds data to the inbound [`Channel`] of the [`Agent`] referenced by the parameter "agent".
    pub fn add_to_inbound(
        &mut self,
        agent_name: AgentName,
        message: &OpaqueMessage,
    ) -> Result<(), Error> {
        self.find_agent_mut(agent_name)
            .map(|agent| agent.stream.add_to_inbound(message))
    }

    pub fn next_state(&mut self, agent_name: AgentName) -> Result<(), Error> {
        let agent = self.find_agent_mut(agent_name)?;
        agent.stream.next_state()
    }

    /// Takes data from the outbound [`Channel`] of the [`Agent`] referenced by the parameter "agent".
    /// See [`MemoryStream::take_message_from_outbound`]
    pub fn take_message_from_outbound(
        &mut self,
        agent_name: AgentName,
    ) -> Result<Option<MessageResult>, Error> {
        let agent = self.find_agent_mut(agent_name)?;
        agent.stream.take_message_from_outbound()
    }

    fn add_agent(&mut self, agent: Agent) -> AgentName {
        let name = agent.descriptor.name;
        self.agents.push(agent);
        name
    }

    pub fn new_openssl_agent(&mut self, descriptor: &AgentDescriptor) -> Result<AgentName, Error> {
<<<<<<< HEAD
        let agent_name = self.add_agent(Agent::new(descriptor, self.claimer.clone())?);
        return Ok(agent_name);
=======
        let agent_name = self.add_agent(Agent::new_openssl(descriptor, self.claimer.clone())?);
        Ok(agent_name)
>>>>>>> 653fb803
    }

    fn find_agent_mut(&mut self, name: AgentName) -> Result<&mut Agent, Error> {
        let mut iter = self.agents.iter_mut();

        iter.find(|agent| agent.descriptor.name == name)
            .ok_or_else(|| Error::Agent(format!(
                "Could not find agent {}. Did you forget to call spawn_agents?",
                name
            )))
    }

    pub fn find_agent(&self, name: AgentName) -> Result<&Agent, Error> {
        let mut iter = self.agents.iter();
        iter.find(|agent| agent.descriptor.name == name)
            .ok_or_else(|| Error::Agent(format!(
                "Could not find agent {}. Did you forget to call spawn_agents?",
                name
            )))
    }

    pub fn reset_agents(&mut self) {
        for agent in &mut self.agents {
            agent.reset();
        }
    }
}

#[derive(Clone, Deserialize, Serialize)]
pub struct Trace {
    pub descriptors: Vec<AgentDescriptor>,
    pub steps: Vec<Step>,
    pub prior_traces: Vec<Trace>,
}

/// A [`Trace`] consists of several [`Step`]s. Each has either a [`OutputAction`] or an [`InputAction`].
/// Each [`Step`]s references an [`Agent`] by name. Furthermore, a trace also has a list of
/// *AgentDescritptors* which act like a blueprint to spawn [`Agent`]s with a corresponding server
/// or client role and a specific TLs version. Essentially they are an [`Agent`] without a stream.
impl Trace {
    fn spawn_agents(&self, ctx: &mut TraceContext) -> Result<(), Error> {
        for descriptor in &self.descriptors {
            if let Some(reusable) = ctx
                .agents
                .iter_mut()
                .find(|existing| existing.descriptor.is_reusable_with(descriptor))
            {
                // rename if it already exists and we want to reuse
                reusable.rename(ctx.claimer.clone(), descriptor.name);
            } else {
                // only spawn completely new if not yet existing
                ctx.new_openssl_agent(descriptor)?;
            }
        }

        Ok(())
    }

    pub fn execute(&self, ctx: &mut TraceContext) -> Result<(), Error> {
        for trace in &self.prior_traces {
            trace.spawn_agents(ctx)?;
            trace.execute(ctx)?;
            ctx.reset_agents();
        }
        self.spawn_agents(ctx)?;
        let steps = &self.steps;
        for (i, step) in steps.iter().enumerate() {
            trace!("Executing step #{}", i);

            step.action.execute(step, ctx)?;

            // Output after each InputAction step
            match step.action {
                Action::Input(_) => {
                    let output_step = &Step {
                        agent: step.agent,
                        action: Action::Output(OutputAction {}),
                    };

                    output_step.action.execute(output_step, ctx)?;
                }
                Action::Output(_) => {}
            }

            let claims: &Vec<(AgentName, Claim)> = &ctx.claimer.deref().borrow().claims;

            trace!(
                "New Claims:\n{}",
                &claims
                    .iter()
                    .map(|(name, claim)| format!("{}: {}", name, claim))
                    .join("\n")
            );
        }

        let claims: &Vec<(AgentName, Claim)> = &ctx.claimer.deref().borrow().claims;
        if let Some(msg) = is_violation(claims) {
            return Err(Error::SecurityClaim(msg, claims.clone()));
        }

        Ok(())
    }
}

impl fmt::Debug for Trace {
    fn fmt(&self, f: &mut Formatter<'_>) -> std::fmt::Result {
        write!(f, "Trace with {} steps", self.steps.len())
    }
}

impl fmt::Display for Trace {
    fn fmt(&self, f: &mut fmt::Formatter) -> fmt::Result {
        write!(f, "Trace:")?;
        for step in &self.steps {
            write!(f, "\n{} -> {}", step.agent, step.action)?;
        }
        Ok(())
    }
}

#[derive(Serialize, Deserialize, Clone, Debug)]
pub struct Step {
    pub agent: AgentName,
    pub action: Action,
}

/// There are two action types [`OutputAction`] and [`InputAction`] differ.
/// Both actions drive the internal state machine of an [`Agent`] forward by calling `next_state()`.
/// The [`OutputAction`] first forwards the state machine and then extracts knowledge from the
/// TLS messages produced by the underlying stream by calling  `take_message_from_outbound(...)`.
/// The [`InputAction`] evaluates the recipe term and injects the newly produced message
/// into the *inbound channel* of the [`Agent`] referenced through the corresponding [`Step`]s
/// by calling `add_to_inbound(...)` and then drives the state machine forward.
/// Therefore, the difference is that one step *increases* the knowledge of the attacker,
/// whereas the other action *uses* the available knowledge.
#[derive(Serialize, Deserialize, Clone, Debug)]
pub enum Action {
    Input(InputAction),
    Output(OutputAction),
}

impl Action {
    fn execute(&self, step: &Step, ctx: &mut TraceContext) -> Result<(), Error> {
        match self {
            Action::Input(input) => input.input(step, ctx),
            Action::Output(output) => output.output(step, ctx),
        }
    }
}

impl fmt::Display for Action {
    fn fmt(&self, f: &mut Formatter<'_>) -> fmt::Result {
        match self {
            Action::Input(input) => write!(f, "{}", input),
            Action::Output(output) => write!(f, "{}", output),
        }
    }
}

/// The [`OutputAction`] first forwards the state machine and then extracts knowledge from the
/// TLS messages produced by the underlying stream by calling  `take_message_from_outbound(...)`.
/// An output action is automatically called after each input step.
#[derive(Serialize, Deserialize, Clone, Debug)]
pub struct OutputAction {}

impl OutputAction {
    pub fn new_step(agent: AgentName) -> Step {
        Step {
            agent,
            action: Action::Output(OutputAction {}),
        }
    }

    fn output(&self, step: &Step, ctx: &mut TraceContext) -> Result<(), Error> {
        ctx.next_state(step.agent)?;

        while let Some(MessageResult(message_o, opaque_message)) =
            ctx.take_message_from_outbound(step.agent)?
        {
            let message_result = MessageResult(message_o, opaque_message);
            let MessageResult(message, opaque_message) = &message_result;
            let tls_message_type = Some(TlsMessageType::try_from(&message_result)?);

            match &message {
                Some(message) => {
                    let knowledge = extract_knowledge(message)?;

                    trace!("Knowledge increased by {:?}", knowledge.len() + 1); // +1 because of the OpaqueMessage below

                    for variable in knowledge {
                        let data_type_id = variable.as_ref().type_id();

                        let counter =
                            ctx.number_matching_message(step.agent, data_type_id, tls_message_type);
                        let knowledge = Knowledge {
                            agent_name: step.agent,
                            tls_message_type,
                            data: variable,
                        };
                        trace!(
                            "New knowledge {}: {} (counter: {})",
                            &knowledge,
                            remove_prefix(knowledge.data.type_name()),
                            counter
                        );
                        ctx.add_knowledge(knowledge)
                    }
                }
                None => {}
            }

            let type_id = std::any::Any::type_id(opaque_message);
            let knowledge = Knowledge {
                agent_name: step.agent,
                tls_message_type: None, // none because we can not trust the decoding of tls_message_type, because the message could be encrypted like in TLS 1.2
                data: Box::new(message_result.1),
            };

            let counter = ctx.number_matching_message(step.agent, type_id, None);
            trace!(
                "New knowledge {}: {} (counter: {})",
                &knowledge,
                remove_prefix(knowledge.data.type_name()),
                counter
            );
            ctx.add_knowledge(knowledge);
        }
        Ok(())
    }
}

impl fmt::Display for OutputAction {
    fn fmt(&self, f: &mut Formatter<'_>) -> fmt::Result {
        write!(f, "OutputAction")
    }
}

/// The [`InputAction`] evaluates the recipe term and injects the newly produced message
/// into the *inbound channel* of the [`Agent`] referenced through the corresponding [`Step`]s
/// by calling `add_to_inbound(...)` and then drives the state machine forward.
#[derive(Serialize, Deserialize, Clone, Debug)]
pub struct InputAction {
    pub recipe: Term,
}

/// Processes messages in the inbound channel. Uses the recipe field to evaluate to a rustls Message
/// or a MultiMessage.
impl InputAction {
    pub fn new_step(agent: AgentName, recipe: Term) -> Step {
        Step {
            agent,
            action: Action::Input(InputAction { recipe }),
        }
    }

    fn input(&self, step: &Step, ctx: &mut TraceContext) -> Result<(), Error> {
        // message controlled by the attacker
        let evaluated = self.recipe.evaluate(ctx)?;

        if let Some(msg) = evaluated.as_ref().downcast_ref::<Message>() {
            debug_message_with_info("Input message".to_string().as_str(), msg);

            ctx.add_to_inbound(step.agent, &OpaqueMessage::from(msg.clone()))?;
        } else if let Some(opaque_message) = evaluated.as_ref().downcast_ref::<OpaqueMessage>() {
            debug_opaque_message_with_info(
                "Input opaque message".to_string().as_str(),
                opaque_message,
            );
            ctx.add_to_inbound(step.agent, opaque_message)?;
        } else {
            return Err(FnError::Unknown(String::from(
                "Recipe is not a `Message`, `OpaqueMessage` or `MultiMessage`!",
            ))
            .into());
        }

        ctx.next_state(step.agent)
    }
}

impl fmt::Display for InputAction {
    fn fmt(&self, f: &mut Formatter<'_>) -> fmt::Result {
        write!(f, "InputAction:\n{}", self.recipe)
    }
}<|MERGE_RESOLUTION|>--- conflicted
+++ resolved
@@ -370,13 +370,8 @@
     }
 
     pub fn new_openssl_agent(&mut self, descriptor: &AgentDescriptor) -> Result<AgentName, Error> {
-<<<<<<< HEAD
         let agent_name = self.add_agent(Agent::new(descriptor, self.claimer.clone())?);
-        return Ok(agent_name);
-=======
-        let agent_name = self.add_agent(Agent::new_openssl(descriptor, self.claimer.clone())?);
         Ok(agent_name)
->>>>>>> 653fb803
     }
 
     fn find_agent_mut(&mut self, name: AgentName) -> Result<&mut Agent, Error> {
