[package]
name = "tlspuffin"
version = "0.1.0"
authors = ["Maximilian Ammann <max@maxammann.org>"]
edition = "2021"

[features]
default = ["sancov_libafl", "openssl111", "introspection"]

# Logs each execution of __sanitizer_cov_trace_pc_guard*
sancov_pcguard_log = []
# Uses libafl for the instrumentation. sancov_pcguard_log and sancov_libafl are mutally exclusive
sancov_libafl = ["libafl_targets/sancov_pcguard_hitcounts"]
# Enables ASAN
asan = ["openssl/asan"]

# Lastest OpenSSL 1.1.1
openssl111 = [
    "openssl/vendored-openssl111", "openssl/no-rand", "openssl/weak-crypto", # We want to allow weak-crypto for FREAK
    "tls13", "session-resumption", "deterministic", # Supported features by openssl111
    "claims",
    "openSSL"
]
openssl101f = [
    "openSSL", "openssl/vendored-openssl101f", "openssl/weak-crypto", # We want to allow weak-crypto for FREAK
]
openssl102u = [
    "openSSL", "openssl/vendored-openssl102u", "openssl/weak-crypto", # We want to allow weak-crypto for FREAK
]
# Some LibreSSL version
libressl = [
    "openssl/vendored-libressl",
    "tls13", # Supported features by openssl111
    "claims",
    "openSSL"
]

wolfssl520 = [
    "wolfssl-sys/vendored-wolfssl520",
<<<<<<< HEAD
    "wolfssl"
]

# Some WolfSSL version
wolfssl = []
=======
    "wolfSSL",
]
# Some OpenSSL-compatible version
openSSL = []
# Some WolfSSL version
wolfSSL = []
>>>>>>> dca254c4

# PUT supports TLS 1.3
tls13 = []
# PUT supports session resumption
session-resumption = []
# PUT is determinisitic
deterministic = []

# Require the PUT to implement the claim-interface.h
claims = []
# Uses a random scheduler instead of minimizer
no-minimizer = []  # [LH] [TODO] Why no minimizer?
# Save the corpus on disk
disk-corpus = []
introspection = ["libafl/introspection"]



[dependencies]
# TLS
# Custom work because:
#   * Message is cloneable
#   * Disabled logical checks during parsing of messages
#   * All modules exposed
rustls = { path = "deps/rust-rustls/rustls" }
webpki = { version = "0.22.0", features = ["alloc", "std"] }
webpki-roots = "0.22.0"
ring = { version = "0.16", features = ["std"] }

# LibAFL
libafl = { version = "0.7", features = []}
libafl_derive = {  version = "0.7" }
libafl_targets = { version = "0.7" }

# Logging
log = "0.4"
log4rs = "1.0"

nix = "0.21"

# Utils
clap = "2"
hexdump = "0.1"
hex = "0.4"
rand = "0.8"
itertools = "0.10"
serde = { version = "1.0", features = ["derive"] }
serde_json = "1.0"
postcard = { version = "0.7", features = ["alloc"] }
once_cell = "1.7"
chrono = "0.4"

# OpenSSL
# Uses build scripts from './openssl-src'
openssl = { path = "deps/rust-openssl/openssl", features = ["sancov"] }
foreign-types-shared = "0.1"
security-claims = { path = "security-claims" }

# WolfSSL
wolfssl-sys = { path = "deps/wolfssl-sys", features = [] }

[dev-dependencies]
criterion = "0.3"
# Support logging in tests
test-log = "0.2"
env_logger = "0.8" # Used for test-env-log
nix = "0.21"

[profile.release]
panic = "abort"
lto = true
codegen-units = 1
opt-level = 3
debug = true

[profile.dev]
panic = "abort"

[[bench]]
name = "benchmark"
harness = false

[[bin]]
name = "tlspuffin"
path = "src/main.rs"

# Used in tools/coverage.sh to generate coverage
[[example]]
name = "seed_successful"<|MERGE_RESOLUTION|>--- conflicted
+++ resolved
@@ -19,38 +19,27 @@
     "openssl/vendored-openssl111", "openssl/no-rand", "openssl/weak-crypto", # We want to allow weak-crypto for FREAK
     "tls13", "session-resumption", "deterministic", # Supported features by openssl111
     "claims",
-    "openSSL"
 ]
 openssl101f = [
-    "openSSL", "openssl/vendored-openssl101f", "openssl/weak-crypto", # We want to allow weak-crypto for FREAK
+    "openssl/vendored-openssl101f", "openssl/weak-crypto", # We want to allow weak-crypto for FREAK
 ]
 openssl102u = [
-    "openSSL", "openssl/vendored-openssl102u", "openssl/weak-crypto", # We want to allow weak-crypto for FREAK
+    "openssl/vendored-openssl102u", "openssl/weak-crypto", # We want to allow weak-crypto for FREAK
 ]
 # Some LibreSSL version
 libressl = [
     "openssl/vendored-libressl",
     "tls13", # Supported features by openssl111
     "claims",
-    "openSSL"
 ]
 
 wolfssl520 = [
     "wolfssl-sys/vendored-wolfssl520",
-<<<<<<< HEAD
     "wolfssl"
 ]
 
 # Some WolfSSL version
 wolfssl = []
-=======
-    "wolfSSL",
-]
-# Some OpenSSL-compatible version
-openSSL = []
-# Some WolfSSL version
-wolfSSL = []
->>>>>>> dca254c4
 
 # PUT supports TLS 1.3
 tls13 = []
