use puffin::{
    algebra::{signature::Signature, Matcher},
    error::Error,
    io::MessageResult,
    protocol::{Message, MessageDeframer, OpaqueMessage, ProtocolBehavior},
    put::{PutDescriptor, PutName},
    put_registry::{Factory, PutRegistry},
    trace::Trace,
    variable_data::VariableData,
};

use crate::{
    claims::TlsClaim,
    debug::{debug_message_with_info, debug_opaque_message_with_info},
    extraction::extract_knowledge,
    query::TlsQueryMatcher,
    tls::{
        rustls::msgs, seeds::create_corpus, violation::TlsSecurityViolationPolicy, TLS_SIGNATURE,
    },
};

impl Message<msgs::message::OpaqueMessage> for msgs::message::Message {
    fn create_opaque(&self) -> msgs::message::OpaqueMessage {
        msgs::message::PlainMessage::from(self.clone()).into_unencrypted_opaque()
    }
    fn debug(&self, info: &str) {
        debug_message_with_info(info, self);
    }
}

impl MessageDeframer<msgs::message::Message, msgs::message::OpaqueMessage>
    for msgs::deframer::MessageDeframer
{
    fn new() -> Self {
        msgs::deframer::MessageDeframer::new()
    }
    fn pop_frame(&mut self) -> Option<msgs::message::OpaqueMessage> {
        self.frames.pop_front()
    }
    fn encode(&self) -> Vec<u8> {
        let mut buffer: Vec<u8> = Vec::new();
        for message in &self.frames {
            buffer.append(&mut message.clone().encode());
        }
        buffer
    }
    fn read(&mut self, rd: &mut dyn std::io::Read) -> std::io::Result<usize> {
        self.read(rd)
    }
}

impl OpaqueMessage<msgs::message::Message> for msgs::message::OpaqueMessage {
    fn encode(&self) -> Vec<u8> {
        self.clone().encode()
    }

    fn into_message(self) -> Result<msgs::message::Message, Error> {
        use std::convert::TryFrom;
        crate::tls::rustls::msgs::message::Message::try_from(self.into_plain_message())
            .map_err(|_err| Error::Stream("Failed to create message".to_string()))
    }

    fn debug(&self, info: &str) {
        debug_opaque_message_with_info(info, self);
    }
}

impl Matcher for msgs::enums::HandshakeType {
    fn matches(&self, matcher: &Self) -> bool {
        matcher == self
    }

    fn specificity(&self) -> u32 {
        1
    }
}

#[derive(Clone)]
pub struct TLSProtocolBehavior;

impl ProtocolBehavior for TLSProtocolBehavior {
    type Claim = TlsClaim;
    type SecurityViolationPolicy = TlsSecurityViolationPolicy;
    type Message = msgs::message::Message;
    type OpaqueMessage = msgs::message::OpaqueMessage;
    type MessageDeframer = msgs::deframer::MessageDeframer;

    type Matcher = TlsQueryMatcher;

    fn signature() -> &'static Signature {
        &TLS_SIGNATURE
    }

    fn registry() -> &'static PutRegistry<Self> {
        &TLS_PUT_REGISTRY
    }

    fn create_corpus() -> Vec<(Trace<Self::Matcher>, &'static str)> {
        create_corpus()
    }

    fn extract_query_matcher(
        message_result: &MessageResult<Self::Message, Self::OpaqueMessage>,
    ) -> Self::Matcher {
        TlsQueryMatcher::try_from(message_result).unwrap()
    }

    fn extract_knowledge(message: &Self::Message) -> Result<Vec<Box<dyn VariableData>>, Error> {
        extract_knowledge(message)
    }
}

pub const OPENSSL111_PUT: PutName = PutName(['O', 'P', 'E', 'N', 'S', 'S', 'L', '1', '1', '1']);
pub const WOLFSSL520_PUT: PutName = PutName(['W', 'O', 'L', 'F', 'S', 'S', 'L', '5', '2', '0']);
<<<<<<< HEAD
pub const TCP_CLIENT_PUT: PutName = PutName(['T', 'C', 'P', 'C', 'L', 'I', 'E', 'N', 'T', '_']);
pub const TCP_SERVER_PUT: PutName = PutName(['T', 'C', 'P', 'S', 'E', 'R', 'V', 'E', 'R', '_']);

pub const PUT_REGISTRY: PutRegistry = PutRegistry(&[
    crate::tcp::new_tcp_client_factory,
    crate::tcp::new_tcp_server_factory,
    #[cfg(feature = "openssl-binding")]
    crate::openssl::new_openssl_factory,
    #[cfg(feature = "wolfssl-binding")]
    crate::wolfssl::new_wolfssl_factory,
]);

pub trait Factory {
    fn create(&self, agent: &AgentDescriptor, config: PutConfig) -> Result<Box<dyn Put>, Error>;
    fn put_name(&self) -> PutName;
    fn put_version(&self) -> &'static str;
    fn make_deterministic(&self);
}
=======
pub const TCP_PUT: PutName = PutName(['T', 'C', 'P', '_', '_', '_', '_', '_', '_', '_']);
>>>>>>> d4c7bb33

pub const TLS_PUT_REGISTRY: PutRegistry<TLSProtocolBehavior> = PutRegistry {
    factories: &[
        crate::tcp::new_tcp_factory,
        #[cfg(feature = "openssl-binding")]
        crate::openssl::new_openssl_factory,
        #[cfg(feature = "wolfssl-binding")]
        crate::wolfssl::new_wolfssl_factory,
    ],
    default: DEFAULT_PUT_FACTORY,
};

pub const DEFAULT_PUT_FACTORY: fn() -> Box<dyn Factory<TLSProtocolBehavior>> = {
    cfg_if::cfg_if! {
        if #[cfg(feature = "openssl-binding")] {
            crate::openssl::new_openssl_factory
        } else if #[cfg(feature = "wolfssl-binding")] {
            crate::wolfssl::new_wolfssl_factory
        } else {
             crate::tcp::new_tcp_factory
        }
    }
};<|MERGE_RESOLUTION|>--- conflicted
+++ resolved
@@ -112,28 +112,7 @@
 
 pub const OPENSSL111_PUT: PutName = PutName(['O', 'P', 'E', 'N', 'S', 'S', 'L', '1', '1', '1']);
 pub const WOLFSSL520_PUT: PutName = PutName(['W', 'O', 'L', 'F', 'S', 'S', 'L', '5', '2', '0']);
-<<<<<<< HEAD
-pub const TCP_CLIENT_PUT: PutName = PutName(['T', 'C', 'P', 'C', 'L', 'I', 'E', 'N', 'T', '_']);
-pub const TCP_SERVER_PUT: PutName = PutName(['T', 'C', 'P', 'S', 'E', 'R', 'V', 'E', 'R', '_']);
-
-pub const PUT_REGISTRY: PutRegistry = PutRegistry(&[
-    crate::tcp::new_tcp_client_factory,
-    crate::tcp::new_tcp_server_factory,
-    #[cfg(feature = "openssl-binding")]
-    crate::openssl::new_openssl_factory,
-    #[cfg(feature = "wolfssl-binding")]
-    crate::wolfssl::new_wolfssl_factory,
-]);
-
-pub trait Factory {
-    fn create(&self, agent: &AgentDescriptor, config: PutConfig) -> Result<Box<dyn Put>, Error>;
-    fn put_name(&self) -> PutName;
-    fn put_version(&self) -> &'static str;
-    fn make_deterministic(&self);
-}
-=======
 pub const TCP_PUT: PutName = PutName(['T', 'C', 'P', '_', '_', '_', '_', '_', '_', '_']);
->>>>>>> d4c7bb33
 
 pub const TLS_PUT_REGISTRY: PutRegistry<TLSProtocolBehavior> = PutRegistry {
     factories: &[
